opam-version: "1.2"
name: "containers"
version: "0.22.1"
author: "Simon Cruanes"
maintainer: "simon.cruanes@inria.fr"
build: [
    ["./configure"
        "--prefix" prefix
        "--disable-bench"
        "--disable-tests"
        "--%{base-bigarray:enable}%-bigarray"
        "--%{base-unix:enable}%-unix"
        "--enable-docs"
    ]
    [make "build"]
]
install: [
    [make "install"]
]
build-doc: [ make "doc" ]
build-test: [ make "test" ]
remove: [
    ["ocamlfind" "remove" "containers"]
]
depends: [
<<<<<<< HEAD
    "ocamlfind" {build}
    "base-bytes"
    "result"
    "cppo" {build}
    "ocamlbuild" {build}
]
depopts: [
  "sequence"
  "base-bigarray"
  "base-unix"
  "base-threads"
  "qtest" { test }
]
=======
  "ocamlfind" {build}
  "oasis" {build}
  "base-bytes"
  "result"
  "cppo" {build}
  "ocamlbuild" {build}
]
depopts: [
  "base-bigarray"
  "base-unix"
  "base-threads"
  "qtest" { test }
]
>>>>>>> 25b714c3
conflicts: [
  "sequence" { < "0.5" }
]
tags: [ "stdlib" "containers" "iterators" "list" "heap" "queue" ]
homepage: "https://github.com/c-cube/ocaml-containers/"
doc: "http://cedeela.fr/~simon/software/containers/"
available: [ocaml-version >= "4.00.0"]
dev-repo: "https://github.com/c-cube/ocaml-containers.git"
bug-reports: "https://github.com/c-cube/ocaml-containers/issues/"
post-messages: [
"Small release with mostly bugfixes, and a few improvements of some
already existing modules.

changelog: https://github.com/c-cube/ocaml-containers/blob/0.19/CHANGELOG.adoc"
]<|MERGE_RESOLUTION|>--- conflicted
+++ resolved
@@ -1,6 +1,6 @@
 opam-version: "1.2"
 name: "containers"
-version: "0.22.1"
+version: "1.0"
 author: "Simon Cruanes"
 maintainer: "simon.cruanes@inria.fr"
 build: [
@@ -8,7 +8,6 @@
         "--prefix" prefix
         "--disable-bench"
         "--disable-tests"
-        "--%{base-bigarray:enable}%-bigarray"
         "--%{base-unix:enable}%-unix"
         "--enable-docs"
     ]
@@ -23,21 +22,6 @@
     ["ocamlfind" "remove" "containers"]
 ]
 depends: [
-<<<<<<< HEAD
-    "ocamlfind" {build}
-    "base-bytes"
-    "result"
-    "cppo" {build}
-    "ocamlbuild" {build}
-]
-depopts: [
-  "sequence"
-  "base-bigarray"
-  "base-unix"
-  "base-threads"
-  "qtest" { test }
-]
-=======
   "ocamlfind" {build}
   "oasis" {build}
   "base-bytes"
@@ -46,24 +30,26 @@
   "ocamlbuild" {build}
 ]
 depopts: [
-  "base-bigarray"
   "base-unix"
   "base-threads"
   "qtest" { test }
 ]
->>>>>>> 25b714c3
 conflicts: [
   "sequence" { < "0.5" }
 ]
 tags: [ "stdlib" "containers" "iterators" "list" "heap" "queue" ]
 homepage: "https://github.com/c-cube/ocaml-containers/"
 doc: "http://cedeela.fr/~simon/software/containers/"
-available: [ocaml-version >= "4.00.0"]
+available: [ocaml-version >= "4.01.0"]
 dev-repo: "https://github.com/c-cube/ocaml-containers.git"
 bug-reports: "https://github.com/c-cube/ocaml-containers/issues/"
 post-messages: [
-"Small release with mostly bugfixes, and a few improvements of some
-already existing modules.
+"Major release, with breaking changes. The APIs are more focused,
+more consistent, and some sub-libraries were removed or merged into the core
+ones.
 
-changelog: https://github.com/c-cube/ocaml-containers/blob/0.19/CHANGELOG.adoc"
+A summary of the changes can be found at
+https://github.com/c-cube/ocaml-containers/issues/84
+and in the changelog
+https://github.com/c-cube/ocaml-containers/blob/1.0/CHANGELOG.adoc"
 ]