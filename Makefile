<<<<<<< HEAD
=======

>>>>>>> 446ae9f2
all: build test

build:
	jbuilder build @install

test:
	jbuilder runtest --no-buffer

clean:
	jbuilder clean

doc:
	jbuilder build @doc

BENCH_TARGETS=run_benchs.exe run_bench_hash.exe

benchs:
	jbuilder build $(addprefix bench/, $(BENCH_TARGETS))

examples:
	jbuilder build examples/id_sexp.exe

VERSION=$(shell awk '/^version:/ {print $$2}' containers.opam)

update_next_tag:
	@echo "update version to $(VERSION)..."
	sed -i "s/NEXT_VERSION/$(VERSION)/g" $(wildcard src/**/*.ml) $(wildcard src/**/*.mli)
	sed -i "s/NEXT_RELEASE/$(VERSION)/g" $(wildcard src/**/*.ml) $(wildcard src/**/*.mli)

watch:
	while find src/ benchs/ -print0 | xargs -0 inotifywait -e delete_self -e modify ; do \
		echo "============ at `date` ==========" ; \
		make all; \
	done

reindent:
	@which ocp-indent || ( echo "require ocp-indent" ; exit 1 )
	@find src '(' -name '*.ml' -or -name '*.mli' ')' -type f -print0 | xargs -0 echo "reindenting: "
	@find src '(' -name '*.ml' -or -name '*.mli' ')' -type f -print0 | xargs -0 ocp-indent -i

.PHONY: all test clean build doc update_next_tag watch<|MERGE_RESOLUTION|>--- conflicted
+++ resolved
@@ -1,7 +1,4 @@
-<<<<<<< HEAD
-=======
 
->>>>>>> 446ae9f2
 all: build test
 
 build:
