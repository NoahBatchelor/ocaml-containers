--- conflicted
+++ resolved
@@ -1,64 +1,23 @@
 (** {2 Imperative Bitvectors} *)
-
-<<<<<<< HEAD
-(*$inject
-  let ppli = CCFormat.(Dump.list int)
-*)
 
 let width_ = 8
 
 (* Helper functions *)
 let[@inline] get_ b i = Char.code (Bytes.get b i)
 let[@inline] unsafe_get_ b i = Char.code (Bytes.unsafe_get b i)
-
 let[@inline] set_ b i v = Bytes.set b i (Char.unsafe_chr v)
 let[@inline] unsafe_set_ b i v = Bytes.unsafe_set b i (Char.unsafe_chr v)
-
-let[@inline] mod_ n = (n land 0b111)
-
+let[@inline] mod_ n = n land 0b111
 let[@inline] div_ n = n lsr 3
-=======
-(* TODO: move to [bytes] and replace all [mod] and [/] with bitshifts
-   because width_=8 *)
-
-let width_ = Sys.word_size - 1
-
-(** We use OCamls ints to store the bits. We index them from the
-    least significant bit. We create masks to zero out the most significant
-    bits that aren't used to store values. This is necessary when we are
-    constructing or negating a bit vector. *)
-let lsb_masks_ =
-  let a = Array.make (width_ + 1) 0 in
-  for i = 1 to width_ do
-    a.(i) <- a.(i - 1) lor (1 lsl (i - 1))
-  done;
-  a
->>>>>>> 69f2805f
-
 let[@inline] mul_ n = n lsl 3
-
-<<<<<<< HEAD
 let zero = Char.unsafe_chr 0
 
 (* 0b11111111 *)
 let all_ones_ = Char.unsafe_chr ((1 lsl width_) - 1)
-
-let() = assert (all_ones_ = Char.chr 0b1111_1111)
+let () = assert (all_ones_ = Char.chr 0b1111_1111)
 
 (* [lsb_mask_ n] is [0b111111] with [n] ones. *)
 let[@inline] __lsb_mask n = (1 lsl n) - 1
-
-(*$= & ~printer:CCInt.to_string
-  0b0 (__lsb_mask 0)
-  0b1 (__lsb_mask 1)
-  0b11 (__lsb_mask 2)
-  0b111 (__lsb_mask 3)
-  0b1111 (__lsb_mask 4)
-  0b1_1111 (__lsb_mask 5)
-  0b11_1111 (__lsb_mask 6)
-  0b111_1111 (__lsb_mask 7)
-  0b1111_1111 (__lsb_mask 8)
-*)
 
 (*
   from https://en.wikipedia.org/wiki/Hamming_weight
@@ -83,7 +42,7 @@
    m2 = 0x3333333333333333
    m4 = 0x0f0f0f0f0f0f0f0f
 *)
-let[@inline] __popcount8 (b:int) : int =
+let[@inline] __popcount8 (b : int) : int =
   let m1 = 0x55 in
   let m2 = 0x33 in
   let m4 = 0x0f in
@@ -93,124 +52,37 @@
   let b = (b + (b lsr 4)) land m4 in
   b land 0x7f
 
-(*$inject
-  let popcount8_ref n =
-    let rec loop n =
-      if n=0 then 0
-      else if (n land 1) = 0 then loop (n lsr 1)
-      else 1 + loop (n lsr 1)
-    in
-    loop n
-*)
-
-(* test __popcount8 just to be sure. *)
-(*$R
-  for i=0 to 255 do
-    let n = __popcount8 i in
-    let n2 = popcount8_ref i in
-    if n<>n2 then (
-      Printf.printf "bad: i=%d => %d,%d\n" i n n2;
-      assert false
-    );
-  done
-*)
-=======
-(* count the 1 bits in [n]. See https://en.wikipedia.org/wiki/Hamming_weight *)
-let count_bits_ n =
-  let rec recurse count n =
-    if n = 0 then
-      count
-    else
-      recurse (count + 1) (n land (n - 1))
-  in
-  recurse 0 n
->>>>>>> 69f2805f
-
-(* Can I access the "private" members in testing? $Q
-   (Q.int_bound (Sys.word_size - 1)) (fun i -> count_bits_ lsb_masks_.(i) = i)
-*)
-
-<<<<<<< HEAD
-type t = {
-  mutable b : bytes;
-  mutable size : int;
-}
+type t = { mutable b: bytes; mutable size: int }
 
 let length t = t.size
-
-let empty () = { b = Bytes.empty ; size = 0 }
+let empty () = { b = Bytes.empty; size = 0 }
 
 let bytes_length_of_size size =
-  if mod_ size = 0 then div_ size else (div_ size) + 1
+  if mod_ size = 0 then
+    div_ size
+  else
+    div_ size + 1
 
 let create ~size default =
-  if size = 0 then empty ()
+  if size = 0 then
+    empty ()
   else (
     let n = bytes_length_of_size size in
-    let b = if default
-      then Bytes.make n all_ones_
-      else Bytes.make n zero
+    let b =
+      if default then
+        Bytes.make n all_ones_
+      else
+        Bytes.make n zero
     in
     (* adjust last bits *)
     let r = mod_ size in
-    if default && r <> 0 then (
-      Bytes.unsafe_set b (n-1) (Char.unsafe_chr (__lsb_mask r));
-    );
+    if default && r <> 0 then
+      Bytes.unsafe_set b (n - 1) (Char.unsafe_chr (__lsb_mask r));
     { b; size }
   )
 
-(*$Q
-  (Q.pair Q.small_int Q.bool) (fun (size, b) -> create ~size b |> length = size)
-*)
-
-(*$T
-  create ~size:17 true |> cardinal = 17
-  create ~size:32 true |> cardinal = 32
-  create ~size:132 true |> cardinal = 132
-  create ~size:200 false |> cardinal = 0
-  create ~size:29 true |> to_sorted_list = CCList.range 0 28
-*)
-
 let[@inline] copy bv = { bv with b = Bytes.copy bv.b }
-
-(*$Q
-  (Q.list Q.small_int) (fun l -> \
-    let bv = of_list l in to_list bv = to_list (copy bv))
-*)
-
 let[@inline] capacity bv = mul_ (Bytes.length bv.b)
-=======
-type t = { mutable a: int array; mutable size: int }
-
-let length t = t.size
-let empty () = { a = [||]; size = 0 }
-
-let array_length_of_size size =
-  if size mod width_ = 0 then
-    size / width_
-  else
-    (size / width_) + 1
-
-let create ~size default =
-  if size = 0 then
-    { a = [||]; size }
-  else (
-    let n = array_length_of_size size in
-    let a =
-      if default then
-        Array.make n all_ones_
-      else
-        Array.make n 0
-    in
-    (* adjust last bits *)
-    let r = size mod width_ in
-    if default && r <> 0 then Array.unsafe_set a (n - 1) lsb_masks_.(r);
-    { a; size }
-  )
-
-let copy bv = { bv with a = Array.copy bv.a }
-let capacity bv = width_ * Array.length bv.a
->>>>>>> 69f2805f
 
 let cardinal bv =
   if bv.size = 0 then
@@ -228,36 +100,27 @@
   if desired <> current then (
     let b = Bytes.make desired zero in
     Bytes.blit bv.b 0 b 0 current;
-    bv.b <- b;
-  )
-
-let[@inline never] grow_real_ bv size =
+    bv.b <- b
+  )
+
+let[@inline never] grow_to_at_least_real_ bv size =
   (* beyond capacity *)
+  let current = Bytes.length bv.b in
   let desired = bytes_length_of_size size in
-  let current = Bytes.length bv.b in
+  let desired =
+    min Sys.max_string_length (max desired (current + (current / 2)))
+  in
   assert (desired > current);
   really_resize_ bv ~desired ~current size
 
-let grow_ bv size =
-<<<<<<< HEAD
-  if size <= capacity bv then (
+let grow_to_at_least_ bv size =
+  if size <= capacity bv then
     (* within capacity *)
     bv.size <- size
-  ) else (
+  else
     (* resize. This is a separate function so it's easier to
        inline the happy path. *)
-    grow_real_ bv size
-=======
-  if size <= capacity bv (* within capacity *) then
-    bv.size <- size
-  else (
-    (* beyond capacity *)
-    let desired = array_length_of_size size in
-    let current = Array.length bv.a in
-    assert (desired > current);
-    really_resize_ bv ~desired ~current size
->>>>>>> 69f2805f
-  )
+    grow_to_at_least_real_ bv size
 
 let shrink_ bv size =
   let desired = bytes_length_of_size size in
@@ -266,197 +129,74 @@
 
 let resize bv size =
   if size < 0 then invalid_arg "resize: negative size";
-<<<<<<< HEAD
-  if size < bv.size then (
-    bv.size <- size;
-  ) else if size > bv.size then (
-    grow_ bv size
-  )
+  if size < bv.size then
+    bv.size <- size
+  else if size > bv.size then
+    grow_to_at_least_ bv size
 
 let resize_minimize_memory bv size =
   if size < 0 then invalid_arg "resize: negative size";
-  if size < bv.size then (
+  if size < bv.size then
     shrink_ bv size
-  ) else if size > bv.size then (
-    grow_ bv size
-  )
-
-(*$R
-  let bv1 = CCBV.create ~size:87 true in
-  assert_equal ~printer:string_of_int 87 (CCBV.cardinal bv1);
-*)
-
-(*$Q
-  Q.small_int (fun n -> CCBV.cardinal (CCBV.create ~size:n true) = n)
-*)
+  else if size > bv.size then
+    grow_to_at_least_ bv size
 
 let is_empty bv =
   try
     for i = 0 to Bytes.length bv.b - 1 do
-      if get_ bv.b i <> 0 then raise_notrace Exit
-=======
-  if size < bv.size (* shrink *) then
-    shrink_ bv size
-  else if size = bv.size then
-    ()
-  else
-    grow_ bv size
-
-let is_empty bv =
-  try
-    for i = 0 to Array.length bv.a - 1 do
-      if bv.a.(i) <> 0 then raise Exit (* MSB of last element are all 0 *)
->>>>>>> 69f2805f
+      if get_ bv.b i <> 1 then raise_notrace Exit
     done;
     true
   with Exit -> false
 
 let[@inline] get bv i =
   if i < 0 then invalid_arg "get: negative index";
-<<<<<<< HEAD
   let idx_bucket = div_ i in
   let idx_in_byte = mod_ i in
-  if idx_bucket < Bytes.length bv.b
-  then (unsafe_get_ bv.b idx_bucket) land (1 lsl idx_in_byte) <> 0
-  else false
-
-(*$R
-  let bv = CCBV.create ~size:99 false in
-  assert_bool "32 must be false" (not (CCBV.get bv 32));
-  assert_bool "88 must be false" (not (CCBV.get bv 88));
-  assert_bool "5 must be false" (not (CCBV.get bv 5));
-  CCBV.set bv 32;
-  CCBV.set bv 88;
-  CCBV.set bv 5;
-  assert_bool "32 must be true" (CCBV.get bv 32);
-  assert_bool "88 must be true" (CCBV.get bv 88);
-  assert_bool "5 must be true" (CCBV.get bv 5);
-  assert_bool "33 must be false" (not (CCBV.get bv 33));
-  assert_bool "44 must be false" (not (CCBV.get bv 44));
-  assert_bool "1 must be false" (not (CCBV.get bv 1));
-*)
+  if idx_bucket < Bytes.length bv.b then
+    unsafe_get_ bv.b idx_bucket land (1 lsl idx_in_byte) <> 0
+  else
+    false
 
 let[@inline] set bv i =
-  if i < 0 then invalid_arg "set: negative index"
+  if i < 0 then
+    invalid_arg "set: negative index"
   else (
     let idx_bucket = div_ i in
     let idx_in_byte = mod_ i in
-    if i >= bv.size then grow_ bv (i+1);
-    unsafe_set_ bv.b idx_bucket ((unsafe_get_ bv.b idx_bucket) lor (1 lsl idx_in_byte))
-  )
-
-(*$T
-  let bv = create ~size:3 false in set bv 0; get bv 0
-  let bv = create ~size:3 false in set bv 1; not (get bv 0)
-*)
+    if i >= bv.size then grow_to_at_least_ bv (i + 1);
+    unsafe_set_ bv.b idx_bucket
+      (unsafe_get_ bv.b idx_bucket lor (1 lsl idx_in_byte))
+  )
 
 let[@inline] reset bv i =
-  if i < 0 then invalid_arg "reset: negative index"
+  if i < 0 then
+    invalid_arg "reset: negative index"
   else (
     let n = div_ i in
     let j = mod_ i in
-    if i >= bv.size then grow_ bv (i+1);
-    unsafe_set_ bv.b n ((unsafe_get_ bv.b n) land (lnot (1 lsl j)))
-  )
-
-(*$T
-  let bv = create ~size:3 false in set bv 0; reset bv 0; not (get bv 0)
-*)
+    if i >= bv.size then grow_to_at_least_ bv (i + 1);
+    unsafe_set_ bv.b n (unsafe_get_ bv.b n land lnot (1 lsl j))
+  )
 
 let[@inline] set_bool bv i b =
-  if b then set bv i else reset bv i
-
-=======
-  let n = i / width_ in
-  let i = i mod width_ in
-  if n < Array.length bv.a then
-    Array.unsafe_get bv.a n land (1 lsl i) <> 0
+  if b then
+    set bv i
   else
-    false
-
-let set bv i =
-  if i < 0 then
-    invalid_arg "set: negative index"
-  else (
-    let n = i / width_ in
-    let j = i mod width_ in
-    if i >= bv.size then grow_ bv (i + 1);
-    Array.unsafe_set bv.a n (Array.unsafe_get bv.a n lor (1 lsl j))
-  )
-
-let reset bv i =
-  if i < 0 then
-    invalid_arg "reset: negative index"
-  else (
-    let n = i / width_ in
-    let j = i mod width_ in
-    if i >= bv.size then grow_ bv (i + 1);
-    Array.unsafe_set bv.a n (Array.unsafe_get bv.a n land lnot (1 lsl j))
-  )
-
->>>>>>> 69f2805f
+    reset bv i
+
 let flip bv i =
   if i < 0 then
     invalid_arg "reset: negative index"
   else (
-<<<<<<< HEAD
     let n = div_ i in
     let j = mod_ i in
-    if i >= bv.size then grow_ bv (i+1);
-    unsafe_set_ bv.b n ((unsafe_get_ bv.b n) lxor (1 lsl j))
-  )
-
-(*$R
-  let bv = of_list [1;10; 11; 30] in
-  flip bv 10;
-  assert_equal ~printer:Q.Print.(list int) [1;11;30] (to_sorted_list bv);
-  assert_equal ~printer:Q.Print.bool false (get bv 10);
-  flip bv 10;
-  assert_equal ~printer:Q.Print.bool true (get bv 10);
-  flip bv 5;
-  assert_equal ~printer:Q.Print.(list int) [1;5;10;11;30] (to_sorted_list bv);
-  assert_equal ~printer:Q.Print.bool true (get bv 5);
-  flip bv 100;
-  assert_equal ~printer:Q.Print.(list int) [1;5;10;11;30;100] (to_sorted_list bv);
-  assert_equal ~printer:Q.Print.bool true (get bv 100);
-*)
-
-let clear bv =
-  Bytes.fill bv.b 0 (Bytes.length bv.b) zero
-
-(*$T
-  let bv = create ~size:37 true in cardinal bv = 37 && (clear bv; cardinal bv= 0)
-*)
-
-(*$R
-  let bv = CCBV.of_list [1; 5; 200] in
-  assert_equal ~printer:string_of_int 3 (CCBV.cardinal bv);
-  CCBV.clear bv;
-  assert_equal ~printer:string_of_int 0 (CCBV.cardinal bv);
-  assert_bool "must be empty" (CCBV.is_empty bv);
-*)
-
-let equal x y : bool =
-  x.size = y.size &&
-  x.b = y.b
-
-(*$T
-  equal (of_list [1; 3; 4]) (of_list [1; 3; 4])
-  equal (empty()) (empty())
-  not (equal (empty ()) (of_list [1]))
-  not (equal (empty ()) (of_list [2; 5]))
-  not (equal (of_list [1;3]) (of_list [2; 3]))
-*)
-=======
-    let n = i / width_ in
-    let j = i mod width_ in
-    if i >= bv.size then grow_ bv (i + 1);
-    Array.unsafe_set bv.a n (Array.unsafe_get bv.a n lxor (1 lsl j))
-  )
-
-let clear bv = Array.fill bv.a 0 (Array.length bv.a) 0
-let equal x y : bool = x.size = y.size && x.a = y.a
->>>>>>> 69f2805f
+    if i >= bv.size then grow_to_at_least_ bv (i + 1);
+    unsafe_set_ bv.b n (unsafe_get_ bv.b n lxor (1 lsl j))
+  )
+
+let clear bv = Bytes.fill bv.b 0 (Bytes.length bv.b) zero
+let equal x y : bool = x.size = y.size && x.b = y.b
 
 let iter bv f =
   let len = bytes_length_of_size bv.size in
@@ -469,22 +209,15 @@
     done
   done;
   if bv.size > 0 then (
-<<<<<<< HEAD
     let j = mul_ (len - 1) in
     let r = mod_ bv.size in
-    let final_length = if r = 0 then width_ else r in
-    let final_word = unsafe_get_ bv.b (len-1) in
-=======
-    let j = width_ * (len - 1) in
-    let r = bv.size mod width_ in
     let final_length =
       if r = 0 then
         width_
       else
         r
     in
-    let final_word = Array.unsafe_get bv.a (len - 1) in
->>>>>>> 69f2805f
+    let final_word = unsafe_get_ bv.b (len - 1) in
     for i = 0 to final_length - 1 do
       f (j + i) (final_word land (1 lsl i) <> 0)
     done
@@ -527,61 +260,30 @@
   for n = 0 to len - 1 do
     unsafe_set_ b.b n (lnot (unsafe_get_ b.b n))
   done;
-<<<<<<< HEAD
   let r = mod_ b.size in
-  if r <> 0 then
+  if r <> 0 then (
     let l = Bytes.length b.b - 1 in
-    unsafe_set_ b.b l (__lsb_mask r land (unsafe_get_ b.b l))
-
-(*$= & ~printer:(CCFormat.to_string ppli)
-  [0;3;4;6] (let v = of_list [1;2;5;7;] in negate_self v; to_sorted_list v)
-*)
+    unsafe_set_ b.b l (__lsb_mask r land unsafe_get_ b.b l)
+  )
 
 let negate a =
-  let b =  Bytes.map (fun c -> Char.unsafe_chr (lnot (Char.code c))) a.b in
+  let b = Bytes.map (fun c -> Char.unsafe_chr (lnot (Char.code c))) a.b in
   let r = mod_ a.size in
   if r <> 0 then (
     let l = Bytes.length a.b - 1 in
-    unsafe_set_ b l (__lsb_mask r land (unsafe_get_ b l))
+    unsafe_set_ b l (__lsb_mask r land unsafe_get_ b l)
   );
-  { b ; size = a.size }
-
-(*$Q
-  Q.small_int (fun size -> create ~size false |> negate |> cardinal = size)
-*)
+  { b; size = a.size }
 
 let union_into_no_resize_ ~into bv =
   assert (Bytes.length into.b >= Bytes.length bv.b);
   for i = 0 to Bytes.length bv.b - 1 do
-    unsafe_set_ into.b i
-      ((unsafe_get_ into.b i) lor (unsafe_get_ bv.b i))
-=======
-  let r = b.size mod width_ in
-  if r <> 0 then (
-    let l = Array.length b.a - 1 in
-    Array.unsafe_set b.a l (lsb_masks_.(r) land Array.unsafe_get b.a l)
-  )
-
-let negate b =
-  let a = Array.map lnot b.a in
-  let r = b.size mod width_ in
-  if r <> 0 then (
-    let l = Array.length b.a - 1 in
-    Array.unsafe_set a l (lsb_masks_.(r) land Array.unsafe_get a l)
-  );
-  { a; size = b.size }
-
-let union_into_no_resize_ ~into bv =
-  assert (Array.length into.a >= Array.length bv.a);
-  for i = 0 to Array.length bv.a - 1 do
-    Array.unsafe_set into.a i
-      (Array.unsafe_get into.a i lor Array.unsafe_get bv.a i)
->>>>>>> 69f2805f
+    unsafe_set_ into.b i (unsafe_get_ into.b i lor unsafe_get_ bv.b i)
   done
 
 (* Underlying size grows for union. *)
 let union_into ~into bv =
-  if into.size < bv.size then grow_ into bv.size;
+  if into.size < bv.size then grow_to_at_least_ into bv.size;
   union_into_no_resize_ ~into bv
 
 (* To avoid potentially 2 passes, figure out what we need to copy. *)
@@ -597,17 +299,9 @@
   )
 
 let inter_into_no_resize_ ~into bv =
-<<<<<<< HEAD
   assert (Bytes.length into.b <= Bytes.length bv.b);
-  for i = 0 to (Bytes.length into.b) - 1 do
-    unsafe_set_ into.b i
-      ((unsafe_get_ into.b i) land (unsafe_get_ bv.b i))
-=======
-  assert (Array.length into.a <= Array.length bv.a);
-  for i = 0 to Array.length into.a - 1 do
-    Array.unsafe_set into.a i
-      (Array.unsafe_get into.a i land Array.unsafe_get bv.a i)
->>>>>>> 69f2805f
+  for i = 0 to Bytes.length into.b - 1 do
+    unsafe_set_ into.b i (unsafe_get_ into.b i land unsafe_get_ bv.b i)
   done
 
 (* Underlying size shrinks for inter. *)
@@ -626,45 +320,12 @@
     into
   )
 
-<<<<<<< HEAD
-(*$T
-  inter (of_list [1;2;3;4]) (of_list [2;4;6;1]) |> to_sorted_list = [1;2;4]
-*)
-
-(*$R
-  let bv1 = CCBV.of_list [1;2;3;4;200;201] in
-  let bv2 = CCBV.of_list [4;200;3] in
-  let bv = CCBV.inter bv1 bv2 in
-  let l = List.sort compare (CCBV.to_list bv) in
-  assert_equal ~printer:(CCFormat.(to_string (Dump.list int)))
-    [3;4;200] l;
-  ()
-*)
-
-(*$R
-  let bv1 = CCBV.of_list [1;2;3;4] in
-  let bv2 = CCBV.of_list [4;200;3] in
-  CCBV.inter_into ~into:bv1 bv2;
-  let l = List.sort compare (CCBV.to_list bv1) in
-  assert_equal [3;4] l;
-*)
-
 (* Underlying size depends on the [in_] set for diff, so we don't change
    its size! *)
-=======
-(* Underlying size depends on the 'in_' set for diff, so we don't change
-   it's size! *)
->>>>>>> 69f2805f
 let diff_into ~into bv =
   let n = min (Bytes.length into.b) (Bytes.length bv.b) in
   for i = 0 to n - 1 do
-<<<<<<< HEAD
-    unsafe_set_ into.b i
-      ((unsafe_get_ into.b i) land (lnot (unsafe_get_ bv.b i)))
-=======
-    Array.unsafe_set into.a i
-      (Array.unsafe_get into.a i land lnot (Array.unsafe_get bv.a i))
->>>>>>> 69f2805f
+    unsafe_set_ into.b i (unsafe_get_ into.b i land lnot (unsafe_get_ bv.b i))
   done
 
 let diff in_ not_in =
@@ -674,46 +335,24 @@
 
 let select bv arr =
   let l = ref [] in
-<<<<<<< HEAD
-  begin try
-      iter_true bv
-        (fun i ->
-           if i >= Array.length arr
-           then raise_notrace Exit
-           else l := arr.(i) :: !l)
-    with Exit -> ()
-  end;
-=======
   (try
      iter_true bv (fun i ->
          if i >= Array.length arr then
-           raise Exit
+           raise_notrace Exit
          else
            l := arr.(i) :: !l)
    with Exit -> ());
->>>>>>> 69f2805f
   !l
 
 let selecti bv arr =
   let l = ref [] in
-<<<<<<< HEAD
-  begin try
-      iter_true bv
-        (fun i ->
-           if i >= Array.length arr
-           then raise_notrace Exit
-           else l := (arr.(i), i) :: !l)
-    with Exit -> ()
-  end;
-=======
   (try
      iter_true bv (fun i ->
          if i >= Array.length arr then
-           raise Exit
+           raise_notrace Exit
          else
            l := (arr.(i), i) :: !l)
    with Exit -> ());
->>>>>>> 69f2805f
   !l
 
 type 'a iter = ('a -> unit) -> unit
@@ -739,15 +378,12 @@
           '0'));
   Format.pp_print_string out "}"
 
-<<<<<<< HEAD
-(*$= & ~printer:CCFun.id
-  "bv {00001}" (CCFormat.to_string pp (of_list [4]))
-*)
-
-let __to_word_l bv =
-  let l = ref [] in
-  Bytes.iter (fun c -> l := c :: !l) bv.b;
-  List.rev !l
-=======
-let __to_word_l bv = Array.to_list bv.a
->>>>>>> 69f2805f
+module Internal_ = struct
+  let __to_word_l bv =
+    let l = ref [] in
+    Bytes.iter (fun c -> l := c :: !l) bv.b;
+    List.rev !l
+
+  let __popcount8 = __popcount8
+  let __lsb_mask = __lsb_mask
+end