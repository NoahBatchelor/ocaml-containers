--- conflicted
+++ resolved
@@ -207,20 +207,10 @@
   val with_temp :
     ?temp_dir:string -> prefix:string -> suffix:string ->
     (string -> 'a) -> 'a
-<<<<<<< HEAD
     (** [with_temp ~prefix ~suffix f] will call [f] with the name of a new
         temporary file (located in [temp_dir]).
         After [f] returns, the file is deleted. Best to be used in
         combination with {!with_out}.
         See {!Filename.temp_file}
         @since 0.17 *)
-=======
-  (** [with_temp ~prefix ~suffix f] will call [f] with the name of a new
-      temporary file (located in [temp_dir]).
-      After [f] returns, the file is deleted. Best to be used in
-      combination with {!with_out}.
-      See {!Filename.temp_file}
-      @raise Sys_error in case of error
-      @since 0.17 *)
->>>>>>> 0046bea4
 end