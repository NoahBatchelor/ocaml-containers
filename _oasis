--- conflicted
+++ resolved
@@ -1,10 +1,6 @@
 OASISFormat: 0.4
 Name:        containers
-<<<<<<< HEAD
-Version:     0.5
-=======
 Version:     0.6
->>>>>>> 16f16067
 Homepage:    https://github.com/c-cube/ocaml-containers
 Authors:     Simon Cruanes
 License:     BSD-2-clause
